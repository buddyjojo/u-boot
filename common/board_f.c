--- conflicted
+++ resolved
@@ -24,13 +24,9 @@
 #include <os.h>
 #include <post.h>
 #include <relocate.h>
-<<<<<<< HEAD
-#include <spi.h>
 #ifdef CONFIG_SPL
 #include <spl.h>
 #endif
-=======
->>>>>>> 08898e8b
 #include <status_led.h>
 #include <sysreset.h>
 #include <timer.h>
